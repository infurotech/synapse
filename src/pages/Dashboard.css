.dashboard-content {
  --background: var(--cred-gradient-dark);
  --padding-top: 0;
  --padding-bottom: 0;
}

.dashboard-container {
  padding: 0;
  min-height: calc(100vh - 200px); /* Leave space for sticky chat */
  display: flex;
  flex-direction: column;
  gap: 24px;
  padding-bottom: 20px;
}

/* Top Greeting Section - Bigger and More Prominent */
.greeting-section-top {
  margin: 24px 16px 0 16px;
}

.greeting-card-top {
  background: var(--glass-bg);
  backdrop-filter: var(--glass-backdrop);
  border: 1px solid var(--glass-border);
  box-shadow: var(--shadow-card);
  padding: 32px 28px;
  border-radius: 26px;
  position: relative;
  overflow: visible;
}

.greeting-content-top {
  display: flex;
  justify-content: flex-start;
  align-items: center;
  max-width: 100%;
}

.greeting-info-top {
  display: flex;
  align-items: center;
  gap: 20px;
  flex: 1;
}

.ai-pulse-indicator-top {
  width: 52px;
  height: 52px;
  background: var(--cred-gradient-primary);
  border-radius: 26px;
  display: flex;
  align-items: center;
  justify-content: center;
  box-shadow: 0 0 24px rgba(108, 92, 231, 0.4);
  flex-shrink: 0;
}

.ai-pulse-indicator-top ion-icon {
  font-size: 26px;
  color: white;
}

.greeting-text-content-top {
  flex: 1;
  min-width: 0;
}

.greeting-text-top {
  font-size: 2rem;
  font-weight: 700;
  color: white;
  margin: 0 0 8px 0;
  background: var(--cred-gradient-primary);
  -webkit-background-clip: text;
  -webkit-text-fill-color: transparent;
  background-clip: text;
}

.date-text-top {
  font-size: 1.1rem;
  color: rgba(255, 255, 255, 0.75);
  margin: 0;
  font-weight: 500;
}

.profile-section-top {
  flex-shrink: 0;
}

.profile-avatar-top {
  width: 52px;
  height: 52px;
  background: var(--cred-gradient-secondary);
  color: white;
  display: flex;
  align-items: center;
  justify-content: center;
  border: 1px solid rgba(255, 255, 255, 0.08);
  border-radius: 26px;
  cursor: pointer;
}

/* Simple Events List - Directly below greeting */
.quick-events-section {
  padding: 0 16px;
  margin: 0;
}

.light-theme .dashboard-content {
  --background: var(--cred-gradient-dark);
}

.light-theme .greeting-card-top {
  background: var(--ion-card-background);
  border: 1px solid var(--glass-border);
}

.light-theme .greeting-text-top {
  color: var(--text-primary);
  background: var(--cred-gradient-primary);
  -webkit-background-clip: text;
  -webkit-text-fill-color: transparent;
  background-clip: text;
}

.light-theme .date-text-top {
  color: var(--text-secondary);
}

.light-theme .event-simple-item {
  background: var(--ion-card-background);
  border: 1px solid var(--glass-border);
}

.light-theme .event-simple-item:hover {
  background: var(--glass-bg);
}

.light-theme .event-time-simple {
  color: var(--ion-color-primary);
}

.light-theme .event-title-simple {
  color: var(--text-primary);
}

.light-theme .chat-center-container {
  background: var(--glass-bg);
  border: 1px solid var(--glass-border);
  box-shadow: var(--shadow-card);
}

.light-theme .quick-icon-item {
  --color: var(--text-primary);
    background: rgb(0 0 0 / 0%);
    /* border: 1px solid var(--glass-border); */
    border-radius: 12px;
}

.light-theme .quick-icon-item ion-icon {
  color: var(--ion-color-primary);
}

.light-theme .quick-icon-content span {
  color: var(--text-primary);
}

.light-theme .action-button {
  --background: rgba(255, 255, 255, 0.7);
  --color: var(--text-primary) !important;
  border: 1px solid var(--glass-border);
  box-shadow: var(--shadow-sm);
}

.light-theme .action-button ion-icon {
  color: var(--ion-color-primary) !important;
}

.light-theme .action-button:hover {
  --background: rgba(255, 255, 255, 0.9);
  border-color: var(--ion-color-primary);
}

/* Ensure mic button is visible in light theme */
.light-theme .voice-btn {
  --background: white !important;
  border: 1px solid rgba(0, 0, 0, 0.1) !important;
  box-shadow: 0 4px 20px rgba(0, 0, 0, 0.1);
}

.light-theme .voice-btn ion-icon {
  color: black !important;
}

.light-theme .voice-btn:hover {
  --background: white !important;
  box-shadow: 0 6px 25px rgba(0, 0, 0, 0.15);
}

.light-theme .voice-btn.recording::before {
  content: '';
  position: absolute;
  top: -3px;
  left: -3px;
  right: -3px;
  bottom: -3px;
  border-radius: 33px;
  background: linear-gradient(45deg, #ff0000, #ff7300, #fffb00, #48ff00, #00ffd5, #002bff, #7a00ff, #ff00c8, #ff0000);
  background-size: 400% 400%;
  z-index: -2;
  animation: rgbBorder 3s linear infinite;
}

.light-theme .ai-pulse-indicator-top {
  background: var(--cred-gradient-primary);
}

.light-theme .ai-pulse-indicator-top ion-icon {
  color: white;
}

.light-theme .profile-avatar-top {
  background: var(--cred-gradient-secondary);
  border: 1px solid var(--glass-border);
}

.events-simple-list {
  display: flex;
  flex-direction: column;
  gap: 8px;
}

.event-simple-item {
  display: flex;
  align-items: center;
  gap: 12px;
  padding: 12px 16px;
  background: var(--glass-bg);
  border: 1px solid var(--glass-border);
  border-radius: 12px;
  transition: all 0.3s ease;
  position: relative;
}

.event-simple-item:hover {
  background: rgba(255, 255, 255, 0.08);
  transform: translateX(2px);
}

.event-simple-item.urgent {
  border-left: 2px solid var(--ion-color-danger);
  border-radius: 14px;
}

.event-time-simple {
  display: flex;
  align-items: center;
  gap: 5px;
  min-width: 75px;
  color: var(--ion-color-primary);
  font-size: 0.8rem;
  font-weight: 600;
}

.event-time-simple ion-icon {
  font-size: 16px;
}

.event-title-simple {
  flex: 1;
  color: rgba(255, 255, 255, 0.9);
  font-size: 0.9rem;
  font-weight: 500;
}

.urgent-dot {
  width: 5px;
  height: 5px;
  background: var(--ion-color-danger);
  border-radius: 50%;
  box-shadow: 0 0 6px rgba(225, 112, 85, 0.5);
  animation: urgentPulse 2s infinite;
}

/* Centered Chat Interface - Moved down with more space */
.chat-section-center {
  padding: 0 16px;
  display: flex;
  justify-content: center;
  align-items: center;
  margin: 16px 0 0 0;
}

.chat-center-container {
  background: var(--glass-bg);
  backdrop-filter: var(--glass-backdrop);
  border: 1px solid var(--glass-border);
  border-radius: 24px;
  padding: 32px;
  box-shadow: var(--shadow-card);
  width: 100%;
  max-width: 650px;
}

/* AI Suggestion Chips */
.ai-suggestions {
  display: flex;
  flex-wrap: wrap;
  gap: 10px;
  margin-bottom: 28px;
  justify-content: center;
}

.suggestion-chip {
  display: flex;
  align-items: center;
  gap: 6px;
  padding: 10px 16px;
  background: rgba(108, 92, 231, 0.12);
  border: 1px solid rgba(108, 92, 231, 0.25);
  border-radius: 20px;
  color: rgba(255, 255, 255, 0.9);
  font-size: 0.85rem;
  font-weight: 500;
  cursor: pointer;
  transition: all 0.3s ease;
  backdrop-filter: var(--glass-backdrop);
}

.suggestion-chip:hover {
  background: rgba(108, 92, 231, 0.2);
  border-color: rgba(108, 92, 231, 0.4);
  color: white;
  transform: translateY(-1px);
  box-shadow: 0 4px 12px rgba(108, 92, 231, 0.2);
}

.suggestion-chip ion-icon {
  font-size: 16px;
  color: var(--ion-color-primary);
}

.chat-input-center {
  --background: var(--glass-bg);
  --color: var(--text-primary);
  --placeholder-color: var(--text-muted);
  border: 1px solid var(--glass-border);
  padding: 20px;
  font-size: 1.05rem;
  line-height: 1.5;
  min-height: 100px;
  max-height: 200px;
  width: 100%;
  resize: none;
  border-radius: 18px;
  background: var(--glass-bg);
  backdrop-filter: var(--glass-backdrop);
  margin-bottom: 20px;
}

.chat-input-center:focus-within {
  border-color: var(--ion-color-primary);
  box-shadow: 0 0 0 2px rgba(108, 92, 231, 0.15);
}

.chat-actions-row {
  display: flex;
  justify-content: space-between;
  align-items: center;
  padding-top: 12px;
  border-top: 1px solid rgba(255, 255, 255, 0.08);
}

.action-button {
  --background: transparent;
  --border-radius: 12px;
  --color: var(--text-secondary) !important;
  width: 42px;
  height: 42px;
  margin: 0;
  border: 1px solid var(--glass-border);
  transition: all 0.2s ease;
  display: flex;
  align-items: center;
  justify-content: center;
  background: var(--glass-bg);
}

/* Left section - History */
.left-actions {
  flex: 1;
  display: flex;
  justify-content: flex-start;
}

/* Middle section - Voice */
.middle-actions {
  flex: 2;
  display: flex;
  color: black;
  /* background-color: #4a4a6a; */
  justify-content: center;
}

/* Right section - Upload & Send */
.right-actions {
  flex: 1;
  display: flex;
  justify-content: flex-end;
  gap: 8px;
}

/* Voice Button Styling */
.voice-btn {
  --background: #4a4a6a !important; /* Blue background when not recording */
  border: none !important;
  width: 60px !important;
  height: 60px !important;
  border-radius: 30px !important;
  transform: translateY(-8px);
  box-shadow: 0 4px 20px rgba(0, 0, 0, 0.1);
  position: relative;
  overflow: hidden;
}

.voice-btn::after {
  content: '';
  position: absolute;
  top: 1px;
  left: 1px;
  right: 1px;
  bottom: 1px;
  border-radius: 29px;
  background: #4a4a6a; /* Blue background when not recording */
  z-index: -1;
}

/* Add a subtle glow effect */
.voice-btn.recording::after {
  content: '';
  position: absolute;
  top: -5px;
  left: -5px;
  right: -5px;
  bottom: -5px;
  border-radius: 35px;
  background: transparent;
  z-index: -2;
  box-shadow: 0 0 20px 5px rgba(255, 0, 128, 0.3);
  filter: blur(5px);
  opacity: 0.8;
  animation: glowPulse 2s infinite;
}

.voice-btn ion-icon {
  font-size: 28px !important;
  color: black !important;
  position: relative;
  z-index: 1;
}

.voice-btn:hover {
  --background: white !important;
  box-shadow: 0 6px 25px rgba(0, 0, 0, 0.15);
  transform: translateY(-10px);
}

/* Recording state - Uses RGB animation that fills the entire button */
.voice-btn.recording {
  --background: transparent !important;
  box-shadow: 0 4px 20px rgba(0, 0, 0, 0.1);
  position: relative;
  overflow: visible;
}

.voice-btn.recording::before {
  content: '';
  position: absolute;
  top: 0;
  left: 0;
  right: 0;
  bottom: 0;
  border-radius: 30px;
  background: linear-gradient(45deg, #ff0000, #ff7300, #fffb00, #48ff00, #00ffd5, #002bff, #7a00ff, #ff00c8, #ff0000);
  background-size: 400% 400%;
  z-index: -1;
  animation: rgbBorder 3s linear infinite;
  box-shadow: 0 0 15px rgba(255, 0, 128, 0.5);
}

@keyframes rgbBorder {
  0% {
    background-position: 0% 50%;
  }
  50% {
    background-position: 100% 50%;
  }
  100% {
    background-position: 0% 50%;
  }
}

@keyframes glowPulse {
  0% {
    opacity: 0.5;
    box-shadow: 0 0 20px 5px rgba(255, 0, 128, 0.3);
  }
  50% {
    opacity: 0.8;
    box-shadow: 0 0 30px 8px rgba(255, 0, 128, 0.5);
  }
  100% {
    opacity: 0.5;
    box-shadow: 0 0 20px 5px rgba(255, 0, 128, 0.3);
  }
}

/* Apply the same styles to sticky footer */
.chat-footer-sticky .chat-actions-row {
  display: flex;
  justify-content: space-between;
  align-items: center;
  padding-top: 12px;
  border-top: 1px solid rgba(255, 255, 255, 0.08);
}

.chat-footer-sticky .left-actions,
.chat-footer-sticky .middle-actions,
.chat-footer-sticky .right-actions {
  display: flex;
  align-items: center;
}

.chat-footer-sticky .left-actions {
  flex: 1;
  justify-content: flex-start;
}

.chat-footer-sticky .middle-actions {
  flex: 2;
  justify-content: center;
}

.chat-footer-sticky .right-actions {
  flex: 1;
  justify-content: flex-end;
  gap: 8px;
}

.chat-footer-sticky .voice-btn {
  --background: white !important;
  border: none !important;
  width: 60px !important;
  height: 60px !important;
  border-radius: 30px !important;
  transform: translateY(-8px);
  box-shadow: 0 4px 20px rgba(0, 0, 0, 0.1);
  position: relative;
  overflow: hidden;
}

.chat-footer-sticky .voice-btn::after {
  content: '';
  position: absolute;
  top: 1px;
  left: 1px;
  right: 1px;
  bottom: 1px;
  border-radius: 29px;
  background: white;
  z-index: -1;
}

.chat-footer-sticky .voice-btn ion-icon {
  font-size: 28px !important;
  color: black !important;
}

.chat-footer-sticky .voice-btn:hover {
  --background: white !important;
  box-shadow: 0 6px 25px rgba(0, 0, 0, 0.15);
  transform: translateY(-10px);
}

.chat-footer-sticky .voice-btn.recording {
  --background: transparent !important;
  box-shadow: none;
  position: relative;
  overflow: hidden;
}

.chat-footer-sticky .voice-btn.recording::before {
  content: '';
  position: absolute;
  top: -2px;
  left: -2px;
  right: -2px;
  bottom: -2px;
  border-radius: 32px;
  background: linear-gradient(45deg, #ff0000, #ff7300, #fffb00, #48ff00, #00ffd5, #002bff, #7a00ff, #ff00c8, #ff0000);
  background-size: 400% 400%;
  z-index: -1;
  animation: rgbBorder 3s linear infinite;
  filter: blur(2px);
}

.chat-footer-sticky .voice-btn.recording::after {
  content: '';
  position: absolute;
  top: 1px;
  left: 1px;
  right: 1px;
  bottom: 1px;
  border-radius: 29px;
  background: white;
  z-index: -1;
  box-shadow: 0 0 15px rgba(255, 0, 128, 0.5);
  animation: glowPulse 2s infinite;
}

.chat-footer-sticky .voice-btn.recording ion-icon {
  color: black !important;
  text-shadow: none;
}

/* Remove any old positioning styles */
.chat-footer-sticky .action-button {
  margin: 0 !important;
}

.chat-footer-sticky .chat-actions-row .action-button:not(.history-btn) {
  margin: 0 !important;
}

.chat-footer-sticky .chat-actions-row .action-button:not(.history-btn):first-of-type {
  margin: 0 !important;
}

/* History Popover Styles */
.history-popover {
  --width: 320px;
  --max-height: 400px;
}

.history-popover-content {
  --background: var(--cred-gradient-dark);
  --color: white;
}

.history-popover-header {
  padding: 16px 20px 12px 20px;
  border-bottom: 1px solid rgba(255, 255, 255, 0.1);
}

.history-popover-header h3 {
  font-size: 1.1rem;
  font-weight: 600;
  color: white;
  margin: 0;
}

.history-conversation-list {
  padding: 8px;
}

.history-conversation-item {
  display: flex;
  justify-content: space-between;
  align-items: center;
  padding: 12px 16px;
  background: rgba(255, 255, 255, 0.02);
  border: 1px solid rgba(255, 255, 255, 0.05);
  border-radius: 12px;
  margin-bottom: 6px;
  transition: all 0.3s ease;
  cursor: pointer;
}

.history-conversation-item:hover {
  background: rgba(255, 255, 255, 0.08);
  transform: translateY(-1px);
  box-shadow: 0 2px 12px rgba(0, 0, 0, 0.2);
}

.history-conversation-item:last-child {
  margin-bottom: 0;
}

.history-conversation-content {
  flex: 1;
  min-width: 0;
}

.history-conversation-title {
  font-size: 0.9rem;
  font-weight: 600;
  color: rgba(255, 255, 255, 0.9);
  margin: 0 0 3px 0;
  white-space: nowrap;
  overflow: hidden;
  text-overflow: ellipsis;
}

.history-conversation-preview {
  font-size: 0.8rem;
  color: rgba(255, 255, 255, 0.6);
  margin: 0;
  white-space: nowrap;
  overflow: hidden;
  text-overflow: ellipsis;
}

.history-conversation-meta {
  display: flex;
  align-items: center;
  gap: 6px;
  flex-shrink: 0;
}

.history-conversation-time {
  font-size: 0.75rem;
  color: rgba(255, 255, 255, 0.45);
  font-weight: 500;
}

.history-conversation-meta ion-icon {
  font-size: 14px;
  color: rgba(255, 255, 255, 0.3);
}

.send-btn.active {
  --background: var(--cred-gradient-primary) !important;
  --color: white !important;
  border: none;
}

.send-btn.active ion-icon {
  color: white !important;
}

.send-btn.inactive {
  --background: var(--glass-bg) !important;
  --color: var(--text-muted) !important;
  border: 1px solid var(--glass-border);
}

.send-btn.inactive ion-icon {
  color: rgba(255, 255, 255, 0.4) !important;
}

/* Animations */
@keyframes urgentPulse {
  0%, 100% {
    opacity: 1;
    transform: scale(1);
  }
  50% {
    opacity: 0.6;
    transform: scale(1.2);
  }
}

/* Responsive Design */
@media (max-width: 768px) {
  .greeting-section-top {
    margin: 20px 12px 0 12px;
  }
  
  .greeting-card-top {
    padding: 24px 20px;
    border-radius: 22px;
  }
  
  .greeting-content-top {
    gap: 16px;
  }
  
  .ai-pulse-indicator-top {
    width: 44px;
    height: 44px;
    border-radius: 22px;
  }
  
  .ai-pulse-indicator-top ion-icon {
    font-size: 22px;
  }
  
  .greeting-text-top {
    font-size: 1.6rem;
  }
  
  .date-text-top {
    font-size: 0.9rem;
  }
  
  .profile-avatar-top {
    width: 44px;
    height: 44px;
    border-radius: 22px;
  }
  
  .quick-events-section {
    padding: 0 12px;
  }
  
  .chat-section-center {
    padding: 0 12px;
    margin: 12px 0 0 0;
  }
  
  .chat-center-container {
    border-radius: 24px;
    padding: 24px;
  }
  
  .ai-suggestions {
    margin-bottom: 20px;
    gap: 6px;
  }
  
  .suggestion-chip {
    padding: 7px 12px;
    font-size: 0.8rem;
    border-radius: 18px;
  }
  
  .suggestion-chip ion-icon {
    font-size: 14px;
  }
  
  .chat-input-center {
    font-size: 1rem;
    min-height: 80px;
    padding: 16px;
    margin-bottom: 16px;
  }
  
  .fullpage-header {
    padding: 12px 16px;
  }
  
  .fullpage-messages {
    padding: 16px;
  }
  
  .fullpage-input-section {
    padding: 16px;
  }
  
  .fullpage-chat-input {
    padding: 14px;
    border-radius: 18px;
  }
}

@media (max-width: 480px) {
  .greeting-section-top {
    margin: 16px 8px 0 8px;
  }
  
  .greeting-card-top {
    padding: 20px 16px;
    border-radius: 20px;
  }
  
  .greeting-content-top {
    flex-wrap: wrap;
    gap: 12px;
  }
  
  .ai-pulse-indicator-top {
    width: 40px;
    height: 40px;
    border-radius: 20px;
  }
  
  .ai-pulse-indicator-top ion-icon {
    font-size: 20px;
  }
  
  .greeting-text-top {
    font-size: 1.4rem;
  }
  
  .date-text-top {
    font-size: 0.85rem;
  }
  
  .profile-avatar-top {
    width: 40px;
    height: 40px;
    border-radius: 20px;
  }
  
  .event-simple-item {
    padding: 8px 12px;
    border-radius: 12px;
  }
  
  .event-time-simple {
    min-width: 65px;
    font-size: 0.75rem;
  }
  
  .event-title-simple {
    font-size: 0.85rem;
  }
  
  .chat-section-center {
    padding: 0 8px;
    margin: 10px 0 0 0;
  }
  
  .chat-center-container {
    border-radius: 22px;
    padding: 20px;
  }
  
  .ai-suggestions {
    margin-bottom: 18px;
    gap: 5px;
  }
  
  .suggestion-chip {
    padding: 6px 10px;
    font-size: 0.75rem;
    border-radius: 16px;
  }
  
  .suggestion-chip ion-icon {
    font-size: 13px;
  }
  
  .chat-input-center {
    font-size: 0.95rem;
    min-height: 70px;
    padding: 14px;
    margin-bottom: 14px;
  }
  
  .chat-actions-row {
    gap: 6px;
  }
  
  .action-button {
    width: 36px;
    height: 36px;
    border-radius: 10px;
  }
  
  .action-button ion-icon {
    font-size: 18px;
  }
  
  .fullpage-header {
    padding: 10px 12px;
  }
  
  .fullpage-title {
    font-size: 1rem;
  }
  
  .fullpage-messages {
    padding: 12px;
  }
  
  .user-message, .ai-message {
    padding: 12px 16px;
    border-radius: 16px;
    max-width: 85%;
  }
  
  .fullpage-input-section {
    padding: 12px;
  }
  
  .fullpage-chat-input {
    padding: 12px;
    border-radius: 16px;
    gap: 8px;
  }
  
  .fullpage-textarea {
    font-size: 0.95rem;
  }
  
  .fullpage-action-btn {
    width: 36px;
    height: 36px;
    border-radius: 10px;
  }
  
  .fullpage-action-btn ion-icon {
    font-size: 16px !important;
  }
}

/* Full Page Chat Interface */
.fullpage-chat-content {
  --background: var(--cred-gradient-dark);
}

.fullpage-chat-container {
  display: flex;
  flex-direction: column;
  height: 100vh;
}

.fullpage-header {
  display: flex;
  justify-content: space-between;
  align-items: center;
  padding: 16px 20px;
  background: rgba(255, 255, 255, 0.08);
  backdrop-filter: var(--glass-backdrop);
  border-bottom: 1px solid rgba(255, 255, 255, 0.1);
}

.back-button {
  --color: var(--ion-color-primary);
  font-weight: 600;
}

.fullpage-title {
  display: flex;
  align-items: center;
  gap: 8px;
  color: white;
  font-weight: 600;
  font-size: 1.1rem;
}

.fullpage-title ion-icon {
  font-size: 20px;
  color: var(--ion-color-primary);
}

.fullpage-messages {
  flex: 1;
  padding: 20px;
  overflow-y: auto;
  display: flex;
  flex-direction: column;
}

.message-container {
  display: flex;
  flex-direction: column;
  gap: 16px;
  max-width: 800px;
  margin: 0 auto;
  width: 100%;
}

.message-wrapper {
  display: flex;
  flex-direction: column;
  gap: 8px;
  margin-bottom: 16px;
  width: 100%;
}

.user-files, .ai-files {
  display: flex;
  flex-wrap: wrap;
  gap: 8px;
  padding: 8px 16px;
  border-radius: 20px;
  max-width: 80%;
}

.user-files {
  background: rgba(255, 255, 255, 0.08);
  border: 1px solid rgba(255, 255, 255, 0.12);
  align-self: flex-end;
  margin-left: auto;
}

.ai-files {
  background: rgba(108, 92, 231, 0.08);
  border: 1px solid rgba(108, 92, 231, 0.15);
  align-self: flex-start;
}

.file-chip {
  display: inline-flex;
  align-items: center;
  padding: 6px 12px;
  font-size: 14px;
  color: rgba(255, 255, 255, 0.9);
  max-width: 200px;
  white-space: nowrap;
  overflow: hidden;
  text-overflow: ellipsis;
}

.user-files .file-chip {
  background: rgba(255, 255, 255, 0.1);
  border: 1px solid rgba(255, 255, 255, 0.2);
  border-radius: 16px;
}

.ai-files .file-chip {
  background: rgba(108, 92, 231, 0.12);
  border: 1px solid rgba(108, 92, 231, 0.25);
  border-radius: 16px;
}

.user-message, .ai-message {
  padding: 16px 20px;
  border-radius: 20px;
  max-width: 80%;
}

.user-message {
  background: var(--cred-gradient-primary);
  color: white;
  align-self: flex-end;
  margin-left: auto;
}

.ai-message {
  background: var(--glass-bg);
  color: var(--text-primary);
  border: 1px solid var(--glass-border);
  align-self: flex-start;
}

.user-message p, .ai-message p {
  margin: 0;
  line-height: 1.5;
}

.dark-theme .user-message p, .ai-message p {
  color: white;
  margin: 0;
  line-height: 1.5;
}

.fullpage-input-section {
  padding: 20px;
  background: rgba(255, 255, 255, 0.05);
  backdrop-filter: var(--glass-backdrop);
  border-top: 1px solid rgba(255, 255, 255, 0.1);
}

.fullpage-chat-input {
  display: flex;
  align-items: flex-end;
  gap: 12px;
  max-width: 800px;
  margin: 0 auto;
  background: rgba(255, 255, 255, 0.08);
  border: 1px solid rgba(255, 255, 255, 0.15);
  border-radius: 20px;
  padding: 16px;
}

.fullpage-textarea {
  --background: transparent;
  --color: white;
  --placeholder-color: rgba(255, 255, 255, 0.6);
  border: none;
  padding: 0;
  font-size: 1rem;
  line-height: 1.4;
  flex: 1;
  min-height: 24px;
  max-height: 120px;
}

.fullpage-actions {
  display: flex;
  gap: 8px;
  align-items: center;
}

.fullpage-action-btn {
  --background: transparent;
  --border-radius: 12px;
  --color: rgba(255, 255, 255, 0.8) !important;
  width: 40px;
  height: 40px;
  margin: 0;
  border: 1px solid rgba(255, 255, 255, 0.2);
  transition: all 0.2s ease;
}

.fullpage-action-btn ion-icon {
  font-size: 20px !important;
  color: rgba(255, 255, 255, 0.8) !important;
}

.fullpage-action-btn:hover {
  --background: rgba(255, 255, 255, 0.1);
  border-color: rgba(255, 255, 255, 0.3);
}

.fullpage-action-btn:hover ion-icon {
  color: white !important;
}

.fullpage-action-btn.send-btn.active {
  --background: var(--cred-gradient-primary) !important;
  border-color: rgba(108, 92, 231, 0.5);
}

.fullpage-action-btn.send-btn.active ion-icon {
  color: white !important;
}

/* Four Icons Row below greeting */
.quick-icons-section {
  padding: 0 16px;
}

.quick-icons-row {
    display: flex;
    /* border: 1px solid #89a1a2; */
    justify-content: space-around;
    align-items: center;
    background-color: var(--glass-bg);
    backdrop-filter: var(--glass-backdrop);
    border: 1px solid rgba(255, 255, 255, 0.08);
    border-radius: 20px;
    padding: 20px 16px;
    margin: 0 auto;
    max-width: 400px;
}

.light-theme .quick-icons-row{
  background: rgb(255, 255, 255);
  border: 1px solid var(--glass-border);
}

.quick-icon-item {
  --padding-start: 0;
  --padding-end: 0;
  --padding-top: 0;
  --padding-bottom: 0;
  --background: transparent;
  --background-hover: transparent;
  --background-activated: transparent;
  --box-shadow: none;
  height: auto;
  margin: 0;
  width: 80px;
}

.quick-icon-content {
  display: flex;
  flex-direction: column;
  align-items: center;
  gap: 8px;
  padding: 12px 8px;
  width: 100%;
}

.quick-icon-content ion-icon {
  font-size: 20px;
  color: rgba(255, 255, 255, 0.9);
}

.quick-icon-content span {
  font-size: 14px;
  color: rgba(255, 255, 255, 0.9);
  text-align: center;
  white-space: nowrap;
}

.quick-icon-item:hover {
  background: rgba(255, 255, 255, 0.08);
  transform: translateY(-2px);
  border-radius: 12px;
}

/* Sticky Chat Footer */
.chat-footer-sticky {
  position: fixed;
  bottom: 0;
  left: 0;
  right: 0;
  backdrop-filter: var(--glass-backdrop);
  padding: 16px;
  z-index: 1000;
}

.chat-footer-sticky .chat-center-container {
  background: var(--glass-bg);
  backdrop-filter: var(--glass-backdrop);
  border: 1px solid var(--glass-border);
  border-radius: 24px;
  padding: 20px;
  box-shadow: var(--shadow-card);
  max-width: 650px;
  margin: 0 auto;
}

.chat-footer-sticky .ai-suggestions {
  display: flex;
  flex-wrap: wrap;
  gap: 8px;
  margin-bottom: 16px;
  justify-content: center;
}

.chat-footer-sticky .suggestion-chip {
  display: flex;
  align-items: center;
  gap: 6px;
  padding: 6px 12px;
  background: rgba(108, 92, 231, 0.12);
  border: 1px solid rgba(108, 92, 231, 0.25);
  border-radius: 16px;
  color: rgba(255, 255, 255, 0.9);
  font-size: 0.75rem;
  font-weight: 500;
  cursor: pointer;
  transition: all 0.3s ease;
  backdrop-filter: var(--glass-backdrop);
}

.chat-footer-sticky .suggestion-chip:hover {
  background: rgba(108, 92, 231, 0.2);
  border-color: rgba(108, 92, 231, 0.4);
  color: white;
  transform: translateY(-1px);
}

.chat-footer-sticky .suggestion-chip ion-icon {
  font-size: 16px;
  color: var(--ion-color-primary);
}

.chat-footer-sticky .chat-input-center {
  --background: transparent;
  --border-radius: 16px;
  --color: white;
  --placeholder-color: black;
  border: 1px solid rgb(0 0 0 / 12%);
  padding: 16px;
  font-size: 1rem;
  line-height: 1.4;
  min-height: 60px;
  max-height: 120px;
  resize: none;
  border-radius: 16px;
  background: rgba(255, 255, 255, 0.02);
  backdrop-filter: var(--glass-backdrop);
  margin-bottom: 12px;
}

.dark-theme .chat-footer-sticky .chat-input-center {
  --placeholder-color: white;
}

.chat-footer-sticky .chat-input-center:focus-within {
  border-color: var(--ion-color-primary);
  box-shadow: 0 0 0 2px rgba(108, 92, 231, 0.15);
  background: rgba(255, 255, 255, 0.04);
}

.chat-footer-sticky .chat-actions-row {
  display: flex;
  justify-content: space-between;
  align-items: center;
  gap: 10px;
  padding-top: 12px;
  border-top: 1px solid rgba(255, 255, 255, 0.08);
}

.chat-footer-sticky .action-button {
  --background: transparent;
  --border-radius: 12px;
  --color: var(--text-secondary) !important;
  width: 42px;
  height: 42px;
  margin: 0;
  border: 1px solid var(--glass-border);
  transition: all 0.2s ease;
  display: flex;
  align-items: center;
  justify-content: center;
  background: var(--glass-bg);
}

.chat-footer-sticky .action-button ion-icon {
  font-size: 20px !important;
  color: var(--text-primary) !important;
  transition: color 0.2s ease;
}

.chat-footer-sticky .action-button:hover {
  --background: rgba(255, 255, 255, 0.08);
  --color: var(--text-primary) !important;
  border-color: var(--ion-color-primary);
}

.chat-footer-sticky .action-button:hover ion-icon {
  color: var(--text-primary) !important;
}

.chat-footer-sticky .history-btn {
  /* Styling for history button to ensure visibility in both themes */
  background: var(--glass-bg);
  border: 1px solid var(--glass-border);
}

.chat-footer-sticky .history-btn ion-icon {
  color: rgba(255, 255, 255, 0.8) !important;
}

.light-theme .chat-footer-sticky .history-btn {
  background: rgba(255, 255, 255, 0.7);
  border: 1px solid var(--glass-border);
}

.light-theme .chat-footer-sticky .history-btn ion-icon {
  color: var(--ion-color-primary) !important;
}

.chat-footer-sticky .send-btn.active {
  --background: var(--cred-gradient-primary) !important;
  --color: white !important;
  border: none;
}

.chat-footer-sticky .send-btn.active ion-icon {
  color: white !important;
}

/* Override any old positioning */
.chat-footer-sticky .chat-actions-row .action-button:not(.history-btn) {
  margin-left: 0;
}

.chat-footer-sticky .chat-actions-row .action-button:not(.history-btn):first-of-type {
  margin-left: 0;
}

.profile-button {
  --padding-start: 0;
  --padding-end: 0;
  --padding-top: 0;
  --padding-bottom: 0;
  --background: transparent;
  --background-hover: transparent;
  --background-activated: transparent;
  --box-shadow: none;
  height: auto;
  margin: 0;
<<<<<<< HEAD
=======
}

/* Light theme overrides for conversation page */
.light-theme .fullpage-chat-content {
  --background: var(--cred-gradient-dark);
}

.light-theme .fullpage-header {
  background: var(--glass-bg);
  border-bottom: 1px solid var(--glass-border);
}

.light-theme .fullpage-title {
  color: var(--text-primary);
}

.light-theme .fullpage-title ion-icon {
  color: var(--ion-color-primary);
}

.light-theme .fullpage-messages {
  background: var(--cred-gradient-dark);
}

.light-theme .user-message {
  background: var(--cred-gradient-primary);
  color: white;
  border: none;
}

.light-theme .ai-message {
  background: var(--glass-bg);
  color: var(--text-primary);
  border: 1px solid var(--glass-border);
}

.light-theme .fullpage-input-section {
  background: var(--glass-bg);
  border-top: 1px solid var(--glass-border);
}

.light-theme .fullpage-chat-input {
  background: var(--glass-bg);
  border: 1px solid var(--glass-border);
}

.light-theme .fullpage-textarea {
  --color: var(--text-primary);
  --placeholder-color: var(--text-muted);
}

.light-theme .fullpage-action-btn {
  --color: var(--text-secondary) !important;
  border: 1px solid var(--glass-border);
  background: rgba(255, 255, 255, 0.7);
  box-shadow: var(--shadow-sm);
}

.light-theme .fullpage-action-btn ion-icon {
  color: var(--ion-color-primary) !important;
}

.light-theme .fullpage-action-btn:hover {
  --color: var(--text-primary) !important;
  background: rgba(108, 92, 231, 0.05);
  border-color: var(--ion-color-primary);
}

.light-theme .fullpage-action-btn.voice-btn {
  --background: white !important;
  border: 1px solid rgba(0, 0, 0, 0.1) !important;
  box-shadow: 0 4px 20px rgba(0, 0, 0, 0.1);
}

.fullpage-action-btn.voice-btn {
  --background: #4a4a6a !important; /* Blue background when not recording */
}

.light-theme .fullpage-action-btn.voice-btn ion-icon {
  color: black !important;
}

.light-theme .fullpage-action-btn.voice-btn:hover {
  --background: white !important;
  box-shadow: 0 6px 25px rgba(0, 0, 0, 0.15);
}

.fullpage-action-btn.voice-btn::after {
  content: '';
  position: absolute;
  top: 1px;
  left: 1px;
  right: 1px;
  bottom: 1px;
  border-radius: 29px;
  background: #4a4a6a; /* Blue background when not recording */
  z-index: -1;
}

.light-theme .fullpage-action-btn.voice-btn.recording {
  --background: transparent !important;
  box-shadow: none;
  position: relative;
  overflow: hidden;
}

.light-theme .fullpage-action-btn.voice-btn.recording::before {
  content: '';
  position: absolute;
  top: -2px;
  left: -2px;
  right: -2px;
  bottom: -2px;
  border-radius: 32px;
  background: linear-gradient(45deg, #ff0000, #ff7300, #fffb00, #48ff00, #00ffd5, #002bff, #7a00ff, #ff00c8, #ff0000);
  background-size: 400% 400%;
  z-index: -1;
  animation: rgbBorder 3s linear infinite;
  filter: blur(2px);
}

.light-theme .fullpage-action-btn.voice-btn.recording::after {
  content: '';
  position: absolute;
  top: 1px;
  left: 1px;
  right: 1px;
  bottom: 1px;
  border-radius: 29px;
  background: white;
  z-index: -1;
  box-shadow: 0 0 15px rgba(255, 0, 128, 0.5);
  animation: glowPulse 2s infinite;
}

.light-theme .fullpage-action-btn.voice-btn.recording ion-icon {
  color: black !important;
  text-shadow: none;
}

.light-theme .fullpage-action-btn.voice-btn ion-icon {
  color: black !important;
  position: relative;
  z-index: 1;
}

.dark-theme .fullpage-action-btn.voice-btn ion-icon {
  color: white !important;
}

.light-theme .fullpage-action-btn.voice-btn:hover {
  --background: white !important;
  box-shadow: 0 6px 25px rgba(0, 0, 0, 0.15);
}

.light-theme .fullpage-action-btn.send-btn.active {
  --background: var(--cred-gradient-primary) !important;
  --color: white !important;
  border: none;
>>>>>>> 44aa20d7
}<|MERGE_RESOLUTION|>--- conflicted
+++ resolved
@@ -1389,6 +1389,9 @@
   color: var(--text-primary) !important;
   transition: color 0.2s ease;
 }
+.dark-theme .chat-footer-sticky .send-btn ion-icon {
+  color: rgba(255, 255, 255, 0.8) !important;
+}
 
 .chat-footer-sticky .action-button:hover {
   --background: rgba(255, 255, 255, 0.08);
@@ -1449,8 +1452,6 @@
   --box-shadow: none;
   height: auto;
   margin: 0;
-<<<<<<< HEAD
-=======
 }
 
 /* Light theme overrides for conversation page */
@@ -1610,5 +1611,4 @@
   --background: var(--cred-gradient-primary) !important;
   --color: white !important;
   border: none;
->>>>>>> 44aa20d7
 }