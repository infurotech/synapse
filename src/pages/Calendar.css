--- conflicted
+++ resolved
@@ -119,7 +119,6 @@
   flex-shrink: 0;
 } 
 
-<<<<<<< HEAD
 .calendar-controls {
   display: flex;
   justify-content: space-between;
@@ -158,7 +157,7 @@
     font-size: 10px;
     padding: 6px;
   }
-=======
+}
 
 /* Light theme overrides */
 .light-theme .calendar-content {
@@ -207,5 +206,4 @@
 
 .light-theme .event-content p ion-icon {
   color: var(--ion-color-primary);
->>>>>>> 583c95d6
 }