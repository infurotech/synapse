--- conflicted
+++ resolved
@@ -11,6 +11,7 @@
 import {
   micOutline,
   sendOutline,
+  attachOutline,
   personOutline,
   timeOutline,
   chevronForwardOutline,
@@ -119,13 +120,10 @@
       
       setIsFullPageChat(true);
       setChatMessage('');
-<<<<<<< HEAD
       setAttachedFiles([]);
       setFileContents([]);
       setResetUploader(prev => prev + 1);
-=======
       setIsRecording(false); // Reset recording state on new conversation
->>>>>>> 44aa20d7
     }
   };
 
@@ -414,7 +412,6 @@
         <div className="chat-footer-sticky">
           <div className="chat-center-container">
 
-<<<<<<< HEAD
         {/* AI Suggestions */}
         <div className="ai-suggestions">
           {suggestions.map((suggestion) => (
@@ -430,20 +427,6 @@
             </motion.div>
           ))}
         </div>
-=======
-                <div className="middle-actions">
-                  <IonButton
-                    fill="clear"
-                    className={`action-button voice-btn ${isRecording ? 'recording' : ''}`}
-                    onClick={handleVoiceRecord}
-                  >
-                  <style>
-                    "background-color :rgb(51, 113, 163);"
-                  </style>
-                    <IonIcon icon={micOutline} slot="icon-only" />
-                  </IonButton>
-                </div>
->>>>>>> 44aa20d7
 
         <div className="chat-input-section" style={{ position: 'relative' }}>
           <IonTextarea
