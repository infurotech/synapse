import React, { useState, useEffect, useCallback } from 'react';
import DocumentUploader from '../components/DocumentUploader';
import { parseEventPrompt } from '../utils/parseEventPrompt';
import { CalendarHandler } from '../services/db/CalendarHandler';
import {
  IonContent,
  IonPage,
  IonIcon,
  IonButton,
  IonTextarea,
} from '@ionic/react';
import {
  micOutline,
  sendOutline,
  attachOutline,
  personOutline,
  timeOutline,
  chevronForwardOutline,
  sparklesOutline,
  calendarOutline,
  clipboardOutline,
  bulbOutline,
  checkboxOutline,
  flagOutline,
} from 'ionicons/icons';
import { motion } from 'framer-motion';
import './Dashboard.css';
<<<<<<< HEAD
import { useConversation } from '../contexts/ConversationContext';
import RecentConversations from '../components/RecentConversations';
=======
import { CalendarEvent } from '../services/db';


interface Message {
  id: number;
  text: string;
  files: File[];
  fileContents: string[];
  isUser: boolean;
  timestamp: Date;
  isSystemMessage?: boolean;
}
>>>>>>> b703c0ae


interface Suggestion {
  id: number;
  text: string;
  icon: string;
}

const Dashboard: React.FC = () => {
  const [greeting, setGreeting] = useState('');

  const [currentTime, setCurrentTime] = useState(new Date());
  const [chatMessage, setChatMessage] = useState('');
  const [isRecording, setIsRecording] = useState(false);
  const [isFullPageChat, setIsFullPageChat] = useState(false);
  const [showHistoryPopover, setShowHistoryPopover] = useState(false);
<<<<<<< HEAD
  
  const { 
    conversations, 
    currentConversation, 
    selectConversation, 
    addConversation, 
    addMessageToConversation 
  } = useConversation();
=======
  const [resetUploader, setResetUploader] = useState(0);
  const [messages, setMessages] = useState<Message[]>([]);
  const [attachedFiles, setAttachedFiles] = useState<File[]>([]);
  const [fileContents, setFileContents] = useState<string[]>([]);
  const [isRecording, setIsRecording] = useState(false);
  const [chatMessage, setChatMessage] = useState('');
  const [conversations] = useState<Conversation[]>([
    { id: 1, title: 'Meeting preparation tips', preview: 'Can you help me prepare for tomorrow\'s...', time: '2h ago' },
    { id: 2, title: 'Travel itinerary planning', preview: 'I need help planning my trip to...', time: '1d ago' },
    { id: 3, title: 'Project deadline management', preview: 'How can I better manage my project...', time: '3d ago' },
    { id: 4, title: 'Email writing assistance', preview: 'Help me draft a professional email...', time: '1w ago' },
  ]);
>>>>>>> b703c0ae

  const [suggestions] = useState<Suggestion[]>([
    { id: 1, text: 'Plan my day', icon: calendarOutline },
    { id: 2, text: 'Review upcoming tasks', icon: clipboardOutline },
    { id: 3, text: 'Give me insights', icon: bulbOutline },
    { id: 4, text: 'What should I focus on?', icon: sparklesOutline },
  ]);

  useEffect(() => {
    const hour = new Date().getHours();
    if (hour < 12) setGreeting('Good Morning');
    else if (hour < 17) setGreeting('Good Afternoon');
    else setGreeting('Good Evening');

    const timer = setInterval(() => setCurrentTime(new Date()), 1000);
    return () => clearInterval(timer);
  }, []);


<<<<<<< HEAD
  const handleSendMessage = () => {
    if (chatMessage.trim()) {
      // Check if we're in the full-page chat view (existing conversation)
      if (isFullPageChat && currentConversation) {
        // Add message to existing conversation
        addMessageToConversation(currentConversation.id, {
          content: chatMessage,
          sender: 'user'
        });
        
        // Simulate AI response
        setTimeout(() => {
          addMessageToConversation(currentConversation.id, {
            content: `I'm processing your request about "${chatMessage}". Can you provide more details?`,
            sender: 'ai'
          });
        }, 1000);
      } else {
        // Create a new conversation when sending from the Dashboard's main input
        setIsFullPageChat(true);
        
        // Create a new conversation
        addConversation(`${chatMessage}`).then((newConversation) => {
          // Add the user's message to the new conversation
          addMessageToConversation(newConversation.id, {
            content: chatMessage,
            sender: 'user'
          });
          
          // Simulate AI response (in a real app, this would be from your AI service)
          setTimeout(() => {
            addMessageToConversation(newConversation.id, {
              content: `I'm here to help with "${chatMessage}". What would you like to know?`,
              sender: 'ai'
            });
          }, 1000);
        });
        

      }
      
=======
  const [upcomingEvents, setUpcomingEvents] = useState<CalendarEvent[]>([]);

  const fetchEvents = useCallback(async () => {
    const date = new Date();
    const yyyy = date.getFullYear();
    const mm = String(date.getMonth() + 1).padStart(2, '0');
    const dd = String(date.getDate()).padStart(2, '0');
    const formattedDate = `${yyyy}-${mm}-${dd}`;
    console.log('Fetching events for date:', formattedDate);
    const handler = new CalendarHandler();
    const eventList = await handler.getEventsByDate(formattedDate);
    setUpcomingEvents(eventList); // Save to state
  }, []);

  useEffect(() => {
    fetchEvents();
  }, [fetchEvents]);
  const handleSendMessage = async () => {
    if (chatMessage.trim() || attachedFiles.length > 0) {
      // Try to save event from prompt
      const saved = await handleSaveEventFromPrompt(chatMessage);
      if (saved) {
        alert('Event saved to calendar!');
      }

      const userMessage: Message = {
        id: Date.now(),
        text: chatMessage.trim(),
        files: [...attachedFiles],
        fileContents: [],
        isUser: true,
        timestamp: new Date()
      };

      setMessages(prev => [...prev, userMessage]);

      if (fileContents.length > 0) {
        const systemMessage: Message = {
          id: Date.now() + 1,
          text: `System: User uploaded ${attachedFiles.length} file(s). Use this content when responding to user queries that is ${userMessage.text}:\n\n${fileContents.join('\n\n')}`,
          files: [],
          fileContents: [...fileContents],
          isUser: false,
          timestamp: new Date(),
          isSystemMessage: true
        };
        setMessages(prev => [...prev, systemMessage]);
      }

      setIsFullPageChat(true);
>>>>>>> b703c0ae
      setChatMessage('');
      setAttachedFiles([]);
      setFileContents([]);
      setResetUploader(prev => prev + 1);
      setIsRecording(false); // Reset recording state on new conversation
    }
  };

  const handleSaveEventFromPrompt = async (prompt: string) => {
    try {
      // Parse the prompt
      const parsed = parseEventPrompt(prompt);

      if (!parsed || !parsed.title || !parsed.date || !parsed.startTime || !parsed.endTime) {
        // Not an event prompt, or missing required information
        return false;
      }

      // Format to ISO strings
      const start_time = `${parsed.date}T${parsed.startTime}`;
      const end_time = `${parsed.date}T${parsed.endTime}`;

      // Construct the event object
      const event: CalendarEvent = {
        title: parsed.title,
        description: parsed.description || '',
        start_time,
        end_time,
        location: parsed.location || '',
        created_at: new Date().toISOString(), // Assign an empty string
        updated_at: new Date().toISOString(), // Assign an empty string
      };
      // Use CalendarHandler to create the event
      const handler = new CalendarHandler();
      await handler.createEvent(event);
      await fetchEvents();
      return true;
    } catch (e) {
      console.error('Event save error:', e);
      return false;
    }
  };


  const handleSuggestionClick = (suggestion: string) => {
    setChatMessage(suggestion);
    setIsRecording(false); // Reset recording state when a suggestion is clicked
  };

  const handleVoiceRecord = () => {
    setIsRecording(!isRecording);
    // Here you would implement voice recording functionality
  };

<<<<<<< HEAD
  const handleFileUpload = () => {
    // Here you would implement file upload functionality
    console.log('File upload clicked');
  };

=======
  const handleFileUpload = (file: File, formattedContent?: string) => {
    setAttachedFiles(prev => [...prev, file]);
    if (formattedContent) {
      setFileContents(prev => [...prev, formattedContent]);
    }
  };

  const handleFileRemove = (file: File) => {
    setAttachedFiles(prev => prev.filter(f => f.name !== file.name || f.size !== file.size));
    setFileContents(prev => prev.filter((_, index) =>
      attachedFiles.findIndex(f => f.name === file.name && f.size === file.size) !== index
    ));
  };

>>>>>>> b703c0ae
  const handleHistoryClick = () => {
    setShowHistoryPopover(true);
  };

  const handleConversationSelect = (conversationId: string) => {
    // Select the conversation
    selectConversation(conversationId);
    setShowHistoryPopover(false);
    setIsFullPageChat(true);
    setIsRecording(false);
  };

  const handleBackToChat = () => {
    setIsFullPageChat(false);
    setIsRecording(false);
  };

  if (isFullPageChat && currentConversation) {
    return (
      <IonPage>
        <IonContent fullscreen className="fullpage-chat-content">
          <div className="fullpage-chat-container">
            <div className="fullpage-header">
              <IonButton
                fill="clear"
                className="back-button"
                onClick={handleBackToChat}
              >
                ← Back
              </IonButton>
              <div className="fullpage-title">
<<<<<<< HEAD
                <img src="logo-white.png" alt="Synapse Logo" style={{width: '20px', height: '20px'}} />
                <span>{currentConversation.title}</span>
=======
                <img src="logo-white.png" alt="Synapse Logo" style={{ width: '20px', height: '20px' }} />
                <span>Synapse AI</span>
>>>>>>> b703c0ae
              </div>
            </div>

            <div className="fullpage-messages">
<<<<<<< HEAD
              {currentConversation.messages.map((message) => (
                <div key={message.id} className="message-container">
                  <div className={`${message.sender === 'user' ? 'user-message' : 'ai-message'}`}>
                    <p>{message.content}</p>
                  </div>
                </div>
              ))}
=======
              <div className="message-container">
                <div className="user-message">
                  <p>Hello, how can I help you today?</p>
                </div>
                <div className="ai-message">
                  <p>I'm here to assist you with any questions or tasks you have. What would you like to work on?</p>
                </div>

                {messages.filter(message => !message.isSystemMessage).map((message) => (
                  <div key={message.id} className="message-wrapper">
                    {message.files.length > 0 && (
                      <div className={`${message.isUser ? 'user-files' : 'ai-files'}`}>
                        {message.files.map((file, index) => {
                          const fileName = file.name;
                          const maxLength = 20;
                          const displayName = fileName.length > maxLength
                            ? fileName.substring(0, maxLength) + '...'
                            : fileName;
                          return (
                            <span key={index} className="file-chip">
                              {displayName}
                            </span>
                          );
                        })}
                      </div>
                    )}
                    {message.text && (
                      <div className={`${message.isUser ? 'user-message' : 'ai-message'}`}>
                        <p>{message.text}</p>
                      </div>
                    )}
                  </div>
                ))}
              </div>
>>>>>>> b703c0ae
            </div>

            <div className="fullpage-input-section">
              <div className="fullpage-chat-input">
                <IonTextarea
                  value={chatMessage}
                  onIonInput={(e) => setChatMessage(e.detail.value!)}
                  placeholder="Message Nexus..."
                  rows={1}
                  autoGrow={true}
                  className="fullpage-textarea"
                />
                <div className="fullpage-actions">
                  <IonButton
                    fill="clear"
                    className={`fullpage-action-btn voice-btn ${isRecording ? 'recording' : ''}`}
                    onClick={handleVoiceRecord}
                  >
                    <IonIcon icon={micOutline} slot="icon-only" />
                  </IonButton>

                  <DocumentUploader
                    onFileUpload={handleFileUpload}
                    onFileRemove={handleFileRemove}
                    resetTrigger={resetUploader}
                  />
                  <IonButton
                    fill="clear"
                    className={`fullpage-action-btn send-btn ${(chatMessage.trim() || attachedFiles.length > 0) ? 'active' : 'inactive'}`}
                    onClick={handleSendMessage}
                    disabled={!chatMessage.trim() && attachedFiles.length === 0}
                  >
                    <IonIcon icon={sendOutline} slot="icon-only" />
                  </IonButton>
                </div>
              </div>
            </div>
          </div>
        </IonContent>
      </IonPage>
    );
  }

  return (
    <IonPage>
      <IonContent scrollY={true} className="dashboard-content">
        <div className="dashboard-container">
          {/* Enhanced Greeting Section - Bigger without time */}
          <motion.div
            className="greeting-section-top"
            initial={{ opacity: 0, y: -30 }}
            animate={{ opacity: 1, y: 0 }}
            transition={{ duration: 0.8 }}
          >
            <div className="greeting-card-top">
              <div className="greeting-content-top">
                <div className="greeting-info-top">
                  <motion.div
                    className="ai-pulse-indicator-top"
                    animate={{
                      scale: [1, 1.1, 1],
                      opacity: [0.8, 1, 0.8],
                    }}
                    transition={{
                      duration: 3,
                      repeat: Infinity,
                      ease: "easeInOut",
                    }}
                  >
                    <img src="logo-white.png" alt="Synapse Logo" style={{ width: '26px', height: '26px' }} />
                  </motion.div>
                  <div className="greeting-text-content-top">
                    <h2 className="greeting-text-top">{greeting}!</h2>
                    <p className="date-text-top">
                      {currentTime.toLocaleDateString('en-US', {
                        weekday: 'long',
                        month: 'short',
                        day: 'numeric',
                      })}
                    </p>
                  </div>
                </div>
              </div>
            </div>
          </motion.div>

          {/* Four Icons Row */}
          <motion.div
            className="quick-icons-section"
            initial={{ opacity: 0, y: 20 }}
            animate={{ opacity: 1, y: 0 }}
            transition={{ duration: 0.6, delay: 0.2 }}
          >
            <div className="quick-icons-row">
              <IonButton fill="clear" routerLink="/tasks" className="quick-icon-item">
                <div className="quick-icon-content">
                  <IonIcon icon={checkboxOutline} />
                  <span>Tasks</span>
                </div>
              </IonButton>
              <IonButton fill="clear" routerLink="/calendar" className="quick-icon-item">
                <div className="quick-icon-content">
                  <IonIcon icon={calendarOutline} />
                  <span>Calendar</span>
                </div>
              </IonButton>
              <IonButton fill="clear" routerLink="/goals" className="quick-icon-item">
                <div className="quick-icon-content">
                  <IonIcon icon={flagOutline} />
                  <span>Goals</span>
                </div>
              </IonButton>
              <IonButton fill="clear" routerLink="/profile" className="quick-icon-item">
                <div className="quick-icon-content">
                  <IonIcon icon={personOutline} />
                  <span>Profile</span>
                </div>
              </IonButton>
            </div>
          </motion.div>

          {/* Quick Events List - Clean and Minimal */}
          {upcomingEvents.length > 0 && (
            <motion.div
              className="quick-events-section"
              initial={{ opacity: 0, y: 20 }}
              animate={{ opacity: 1, y: 0 }}
              transition={{ duration: 0.6, delay: 0.4 }}
            >
              <div className="events-simple-list">
                {upcomingEvents.map((event, index) => (
                  <motion.div
                    key={event.id}
                    className={`event-simple-item `}
                    initial={{ opacity: 0, x: -20 }}
                    animate={{ opacity: 1, x: 0 }}
                    transition={{ duration: 0.3, delay: index * 0.1 }}
                  >
                    <div className="event-time-simple">
                      <IonIcon icon={timeOutline} />
                      <span>
                        {new Date(event.start_time).toLocaleTimeString([], {
                          hour: '2-digit',
                          minute: '2-digit',
                          hour12: true,
                        })}
                      </span>
                    </div>
                    <span className="event-title-simple">{event.title}</span>
                    {/* {event.urgent && <div className="urgent-dot" />} */}
                  </motion.div>
                ))}

              </div>
            </motion.div>
          )}
        </div>

        <div className="chat-footer-sticky">
          <div className="chat-center-container">

            {/* AI Suggestions */}
            <div className="ai-suggestions">
              {suggestions.map((suggestion) => (
                <motion.div
                  key={suggestion.id}
                  className="suggestion-chip"
                  onClick={() => handleSuggestionClick(suggestion.text)}
                  whileHover={{ scale: 1.02 }}
                  whileTap={{ scale: 0.98 }}
                >
                  <IonIcon icon={suggestion.icon} />
                  <span>{suggestion.text}</span>
                </motion.div>
              ))}
            </div>

            <div className="chat-input-section" style={{ position: 'relative' }}>
              <IonTextarea
                value={chatMessage}
                onIonInput={(e) => setChatMessage(e.detail.value!)}
                placeholder="How can I assist you today?"
                rows={3}
                className="chat-input-center"
                autoGrow={true}
                style={{ paddingTop: '40px' }}
              />
              <div className="chat-actions-row">
                <div className="left-actions">
                  <IonButton
                    fill="clear"
                    className="action-button history-btn"
                    onClick={handleHistoryClick}
                    id="history-trigger"
                  >
                    <IonIcon icon={timeOutline} slot="icon-only" />
                  </IonButton>
                </div>
                <div className="middle-actions">
                  <IonButton
                    fill="clear"
                    className={`action-button voice-btn ${isRecording ? 'recording' : ''}`}
                    onClick={handleVoiceRecord}
                  >
                    <IonIcon icon={micOutline} slot="icon-only" />
                  </IonButton>
                </div>
                <div className="right-actions">
                  <DocumentUploader
                    onFileUpload={handleFileUpload}
                    onFileRemove={handleFileRemove}
                    resetTrigger={resetUploader}
                  />
                  <IonButton
                    fill="clear"
                    className={`action-button send-btn ${(chatMessage.trim() || attachedFiles.length > 0) ? 'active' : 'inactive'}`}
                    onClick={handleSendMessage}
                    disabled={!chatMessage.trim() && attachedFiles.length === 0}
                  >
                    <IonIcon icon={sendOutline} slot="icon-only" />
                  </IonButton>
                </div>
              </div>
            </div>
          </div>
        </div>
        {/* History Popover */}
        <RecentConversations
          isOpen={showHistoryPopover}
          onDidDismiss={() => setShowHistoryPopover(false)}
<<<<<<< HEAD
          onConversationSelect={handleConversationSelect}
        />
=======
          trigger="history-trigger"
          className="history-popover"
        >
          <IonContent className="history-popover-content">
            <div className="history-popover-header">
              <h3>Recent Conversations</h3>
            </div>
            <div className="history-conversation-list">
              {conversations.map((conversation) => (
                <div
                  key={conversation.id}
                  className="history-conversation-item"
                  onClick={() => handleConversationSelect(conversation)}
                >
                  <div className="history-conversation-content">
                    <h4 className="history-conversation-title">{conversation.title}</h4>
                    <p className="history-conversation-preview">{conversation.preview}</p>
                  </div>
                  <div className="history-conversation-meta">
                    <span className="history-conversation-time">{conversation.time}</span>
                    <IonIcon icon={chevronForwardOutline} />
                  </div>
                </div>
              ))}
            </div>
          </IonContent>
        </IonPopover>
>>>>>>> b703c0ae
      </IonContent>
    </IonPage>
  );
};

export default Dashboard;<|MERGE_RESOLUTION|>--- conflicted
+++ resolved
@@ -12,10 +12,8 @@
 import {
   micOutline,
   sendOutline,
-  attachOutline,
   personOutline,
   timeOutline,
-  chevronForwardOutline,
   sparklesOutline,
   calendarOutline,
   clipboardOutline,
@@ -25,24 +23,9 @@
 } from 'ionicons/icons';
 import { motion } from 'framer-motion';
 import './Dashboard.css';
-<<<<<<< HEAD
 import { useConversation } from '../contexts/ConversationContext';
 import RecentConversations from '../components/RecentConversations';
-=======
 import { CalendarEvent } from '../services/db';
-
-
-interface Message {
-  id: number;
-  text: string;
-  files: File[];
-  fileContents: string[];
-  isUser: boolean;
-  timestamp: Date;
-  isSystemMessage?: boolean;
-}
->>>>>>> b703c0ae
-
 
 interface Suggestion {
   id: number;
@@ -52,35 +35,22 @@
 
 const Dashboard: React.FC = () => {
   const [greeting, setGreeting] = useState('');
-
   const [currentTime, setCurrentTime] = useState(new Date());
   const [chatMessage, setChatMessage] = useState('');
   const [isRecording, setIsRecording] = useState(false);
   const [isFullPageChat, setIsFullPageChat] = useState(false);
   const [showHistoryPopover, setShowHistoryPopover] = useState(false);
-<<<<<<< HEAD
   
   const { 
-    conversations, 
     currentConversation, 
     selectConversation, 
     addConversation, 
     addMessageToConversation 
   } = useConversation();
-=======
   const [resetUploader, setResetUploader] = useState(0);
-  const [messages, setMessages] = useState<Message[]>([]);
+//   const [messages, setMessages] = useState<Message[]>([]);
   const [attachedFiles, setAttachedFiles] = useState<File[]>([]);
   const [fileContents, setFileContents] = useState<string[]>([]);
-  const [isRecording, setIsRecording] = useState(false);
-  const [chatMessage, setChatMessage] = useState('');
-  const [conversations] = useState<Conversation[]>([
-    { id: 1, title: 'Meeting preparation tips', preview: 'Can you help me prepare for tomorrow\'s...', time: '2h ago' },
-    { id: 2, title: 'Travel itinerary planning', preview: 'I need help planning my trip to...', time: '1d ago' },
-    { id: 3, title: 'Project deadline management', preview: 'How can I better manage my project...', time: '3d ago' },
-    { id: 4, title: 'Email writing assistance', preview: 'Help me draft a professional email...', time: '1w ago' },
-  ]);
->>>>>>> b703c0ae
 
   const [suggestions] = useState<Suggestion[]>([
     { id: 1, text: 'Plan my day', icon: calendarOutline },
@@ -100,15 +70,45 @@
   }, []);
 
 
-<<<<<<< HEAD
-  const handleSendMessage = () => {
-    if (chatMessage.trim()) {
+  const [upcomingEvents, setUpcomingEvents] = useState<CalendarEvent[]>([]);
+
+  const fetchEvents = useCallback(async () => {
+    const date = new Date();
+    const yyyy = date.getFullYear();
+    const mm = String(date.getMonth() + 1).padStart(2, '0');
+    const dd = String(date.getDate()).padStart(2, '0');
+    const formattedDate = `${yyyy}-${mm}-${dd}`;
+    console.log('Fetching events for date:', formattedDate);
+    const handler = new CalendarHandler();
+    const eventList = await handler.getEventsByDate(formattedDate);
+    setUpcomingEvents(eventList); // Save to state
+  }, []);
+
+  useEffect(() => {
+    fetchEvents();
+  }, [fetchEvents]);
+  const handleSendMessage = async () => {
+    if (chatMessage.trim() || attachedFiles.length > 0) {
+      // Try to save event from prompt
+      const saved = await handleSaveEventFromPrompt(chatMessage);
+      if (saved) {
+        alert('Event saved to calendar!');
+      }
+
+      // Convert files and fileContents to the new format
+      const convertedFiles = attachedFiles.map((file, index) => ({
+        name: file.name,
+        content: fileContents[index] || undefined,
+        url: undefined // For now, we're not storing file URLs
+      }));
+
       // Check if we're in the full-page chat view (existing conversation)
       if (isFullPageChat && currentConversation) {
         // Add message to existing conversation
         addMessageToConversation(currentConversation.id, {
           content: chatMessage,
-          sender: 'user'
+          sender: 'user',
+          files: convertedFiles,
         });
         
         // Simulate AI response
@@ -127,7 +127,8 @@
           // Add the user's message to the new conversation
           addMessageToConversation(newConversation.id, {
             content: chatMessage,
-            sender: 'user'
+            sender: 'user',
+            files: convertedFiles,
           });
           
           // Simulate AI response (in a real app, this would be from your AI service)
@@ -139,66 +140,37 @@
           }, 1000);
         });
         
-
-      }
-      
-=======
-  const [upcomingEvents, setUpcomingEvents] = useState<CalendarEvent[]>([]);
-
-  const fetchEvents = useCallback(async () => {
-    const date = new Date();
-    const yyyy = date.getFullYear();
-    const mm = String(date.getMonth() + 1).padStart(2, '0');
-    const dd = String(date.getDate()).padStart(2, '0');
-    const formattedDate = `${yyyy}-${mm}-${dd}`;
-    console.log('Fetching events for date:', formattedDate);
-    const handler = new CalendarHandler();
-    const eventList = await handler.getEventsByDate(formattedDate);
-    setUpcomingEvents(eventList); // Save to state
-  }, []);
-
-  useEffect(() => {
-    fetchEvents();
-  }, [fetchEvents]);
-  const handleSendMessage = async () => {
-    if (chatMessage.trim() || attachedFiles.length > 0) {
-      // Try to save event from prompt
-      const saved = await handleSaveEventFromPrompt(chatMessage);
-      if (saved) {
-        alert('Event saved to calendar!');
-      }
-
-      const userMessage: Message = {
-        id: Date.now(),
-        text: chatMessage.trim(),
-        files: [...attachedFiles],
-        fileContents: [],
-        isUser: true,
-        timestamp: new Date()
-      };
-
-      setMessages(prev => [...prev, userMessage]);
-
-      if (fileContents.length > 0) {
-        const systemMessage: Message = {
-          id: Date.now() + 1,
-          text: `System: User uploaded ${attachedFiles.length} file(s). Use this content when responding to user queries that is ${userMessage.text}:\n\n${fileContents.join('\n\n')}`,
-          files: [],
-          fileContents: [...fileContents],
-          isUser: false,
-          timestamp: new Date(),
-          isSystemMessage: true
-        };
-        setMessages(prev => [...prev, systemMessage]);
-      }
-
-      setIsFullPageChat(true);
->>>>>>> b703c0ae
-      setChatMessage('');
-      setAttachedFiles([]);
-      setFileContents([]);
-      setResetUploader(prev => prev + 1);
-      setIsRecording(false); // Reset recording state on new conversation
+        //   const userMessage: Message = {
+        //     id: Date.now(),
+        //     text: chatMessage.trim(),
+        //     files: [...attachedFiles],
+        //     fileContents: [],
+        //     isUser: true,
+        //     timestamp: new Date()
+        //   };
+
+        //   setMessages(prev => [...prev, userMessage]);
+
+        //   if (fileContents.length > 0) {
+        //     const systemMessage: Message = {
+        //       id: Date.now() + 1,
+        //       text: `System: User uploaded ${attachedFiles.length} file(s). Use this content when responding to user queries that is ${userMessage.text}:\n\n${fileContents.join('\n\n')}`,
+        //       files: [],
+        //       fileContents: [...fileContents],
+        //       isUser: false,
+        //       timestamp: new Date(),
+        //       isSystemMessage: true
+        //     };
+        //     setMessages(prev => [...prev, systemMessage]);
+        //   }
+
+        //   setIsFullPageChat(true);
+        setChatMessage('');
+        setAttachedFiles([]);
+        setFileContents([]);
+        setResetUploader(prev => prev + 1);
+        setIsRecording(false); // Reset recording state on new conversation
+        }
     }
   };
 
@@ -248,13 +220,6 @@
     // Here you would implement voice recording functionality
   };
 
-<<<<<<< HEAD
-  const handleFileUpload = () => {
-    // Here you would implement file upload functionality
-    console.log('File upload clicked');
-  };
-
-=======
   const handleFileUpload = (file: File, formattedContent?: string) => {
     setAttachedFiles(prev => [...prev, file]);
     if (formattedContent) {
@@ -269,7 +234,6 @@
     ));
   };
 
->>>>>>> b703c0ae
   const handleHistoryClick = () => {
     setShowHistoryPopover(true);
   };
@@ -301,61 +265,35 @@
                 ← Back
               </IonButton>
               <div className="fullpage-title">
-<<<<<<< HEAD
                 <img src="logo-white.png" alt="Synapse Logo" style={{width: '20px', height: '20px'}} />
                 <span>{currentConversation.title}</span>
-=======
-                <img src="logo-white.png" alt="Synapse Logo" style={{ width: '20px', height: '20px' }} />
-                <span>Synapse AI</span>
->>>>>>> b703c0ae
               </div>
             </div>
 
             <div className="fullpage-messages">
-<<<<<<< HEAD
-              {currentConversation.messages.map((message) => (
+              {currentConversation?.messages.map((message) => (
                 <div key={message.id} className="message-container">
+                  {message.files && message.files.length > 0 && (
+                    <div className={`${message.sender === 'user' ? 'user-files' : 'ai-files'}`}>
+                      {message.files?.map((file, index) => {
+                        const fileName = file.name;
+                        const maxLength = 20;
+                        const displayName = fileName.length > maxLength 
+                          ? fileName.substring(0, maxLength) + '...' 
+                          : fileName;
+                        return (
+                          <span key={index} className="file-chip">
+                            {displayName}
+                          </span>
+                        );
+                      })}
+                    </div>
+                  )}
                   <div className={`${message.sender === 'user' ? 'user-message' : 'ai-message'}`}>
                     <p>{message.content}</p>
                   </div>
                 </div>
               ))}
-=======
-              <div className="message-container">
-                <div className="user-message">
-                  <p>Hello, how can I help you today?</p>
-                </div>
-                <div className="ai-message">
-                  <p>I'm here to assist you with any questions or tasks you have. What would you like to work on?</p>
-                </div>
-
-                {messages.filter(message => !message.isSystemMessage).map((message) => (
-                  <div key={message.id} className="message-wrapper">
-                    {message.files.length > 0 && (
-                      <div className={`${message.isUser ? 'user-files' : 'ai-files'}`}>
-                        {message.files.map((file, index) => {
-                          const fileName = file.name;
-                          const maxLength = 20;
-                          const displayName = fileName.length > maxLength
-                            ? fileName.substring(0, maxLength) + '...'
-                            : fileName;
-                          return (
-                            <span key={index} className="file-chip">
-                              {displayName}
-                            </span>
-                          );
-                        })}
-                      </div>
-                    )}
-                    {message.text && (
-                      <div className={`${message.isUser ? 'user-message' : 'ai-message'}`}>
-                        <p>{message.text}</p>
-                      </div>
-                    )}
-                  </div>
-                ))}
-              </div>
->>>>>>> b703c0ae
             </div>
 
             <div className="fullpage-input-section">
@@ -586,38 +524,8 @@
         <RecentConversations
           isOpen={showHistoryPopover}
           onDidDismiss={() => setShowHistoryPopover(false)}
-<<<<<<< HEAD
           onConversationSelect={handleConversationSelect}
         />
-=======
-          trigger="history-trigger"
-          className="history-popover"
-        >
-          <IonContent className="history-popover-content">
-            <div className="history-popover-header">
-              <h3>Recent Conversations</h3>
-            </div>
-            <div className="history-conversation-list">
-              {conversations.map((conversation) => (
-                <div
-                  key={conversation.id}
-                  className="history-conversation-item"
-                  onClick={() => handleConversationSelect(conversation)}
-                >
-                  <div className="history-conversation-content">
-                    <h4 className="history-conversation-title">{conversation.title}</h4>
-                    <p className="history-conversation-preview">{conversation.preview}</p>
-                  </div>
-                  <div className="history-conversation-meta">
-                    <span className="history-conversation-time">{conversation.time}</span>
-                    <IonIcon icon={chevronForwardOutline} />
-                  </div>
-                </div>
-              ))}
-            </div>
-          </IonContent>
-        </IonPopover>
->>>>>>> b703c0ae
       </IonContent>
     </IonPage>
   );
