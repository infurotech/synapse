import React, { useState, useEffect } from 'react';
import DocumentUploader from '../components/DocumentUploader';
import {
  IonContent,
  IonPage,
  IonIcon,
<<<<<<< HEAD
  IonCard,
  IonCardContent,
=======
>>>>>>> c2aea80e
  IonButton,
  IonTextarea,
  IonPopover,
} from '@ionic/react';
import {
  micOutline,
  sendOutline,
  personOutline,
  timeOutline,
  chevronForwardOutline,
  sparklesOutline,
  calendarOutline,
  clipboardOutline,
  bulbOutline,
  checkboxOutline,
  flagOutline,
} from 'ionicons/icons';
import { motion } from 'framer-motion';
import { isPlatform } from '@ionic/react';
import { SpeechRecognition } from '@capacitor-community/speech-recognition';
import './Dashboard.css';

<<<<<<< HEAD


interface Message {
  id: number;
  text: string;
  files: File[];
  isUser: boolean;
  timestamp: Date;
}

=======
>>>>>>> c2aea80e
interface Conversation {
  id: number;
  title: string;
  preview: string;
  time: string;
}

<<<<<<< HEAD
interface Suggestion {
  id: number;
  text: string;
  icon: string;
}

=======
>>>>>>> c2aea80e
const Dashboard: React.FC = () => {
  const [greeting, setGreeting] = useState('');
  
  const [currentTime, setCurrentTime] = useState(new Date());
  const [isFullPageChat, setIsFullPageChat] = useState(false);
  const [showHistoryPopover, setShowHistoryPopover] = useState(false);
<<<<<<< HEAD
  const [resetUploader, setResetUploader] = useState(0);
  const [messages, setMessages] = useState<Message[]>([]);
  const [attachedFiles, setAttachedFiles] = useState<File[]>([]);
  const [conversations, setConversations] = useState<Conversation[]>([
=======
  const [isRecording, setIsRecording] = useState(false);
  const [chatMessage, setChatMessage] = useState('');

  const [conversations] = useState<Conversation[]>([
>>>>>>> c2aea80e
    { id: 1, title: 'Meeting preparation tips', preview: 'Can you help me prepare for tomorrow\'s...', time: '2h ago' },
    { id: 2, title: 'Travel itinerary planning', preview: 'I need help planning my trip to...', time: '1d ago' },
    { id: 3, title: 'Project deadline management', preview: 'How can I better manage my project...', time: '3d ago' },
    { id: 4, title: 'Email writing assistance', preview: 'Help me draft a professional email...', time: '1w ago' },
  ]);

  const [suggestions] = useState<Suggestion[]>([
    { id: 1, text: 'Plan my day', icon: calendarOutline },
    { id: 2, text: 'Review upcoming tasks', icon: clipboardOutline },
    { id: 3, text: 'Give me insights', icon: bulbOutline },
    { id: 4, text: 'What should I focus on?', icon: sparklesOutline }
  ]);


  useEffect(() => {
    const hour = new Date().getHours();
    if (hour < 12) setGreeting('Good Morning');
    else if (hour < 17) setGreeting('Good Afternoon');
    else setGreeting('Good Evening');

    const timer = setInterval(() => setCurrentTime(new Date()), 1000);
    return () => clearInterval(timer);
  }, []);

  const upcomingEvents =  [
    { id: 1, title: 'Team Meeting', time: '10:00 AM', urgent: true },
    { id: 2, title: 'Lunch with Sarah', time: '1:00 PM', urgent: false },
    { id: 3, title: 'Doctor Appointment', time: '3:30 PM', urgent: true },
  ];


  const handleSendMessage = () => {
<<<<<<< HEAD

    if (chatMessage.trim() || attachedFiles.length > 0) {
      const newMessage: Message = {
        id: Date.now(),
        text: chatMessage.trim(),
        files: [...attachedFiles],
        isUser: true,
        timestamp: new Date()
      };
      
      setMessages(prev => [...prev, newMessage]);
      setIsFullPageChat(true);
=======
    if (chatMessage.trim()) {
      setIsFullPageChat(true);
      console.log('Sending message:', chatMessage);
>>>>>>> c2aea80e
      setChatMessage('');
      setAttachedFiles([]);
      setResetUploader(prev => prev + 1);
    }

  };

  const handleSuggestionClick = (suggestion: string) => {
    setChatMessage(suggestion);
  };

  const handleVoiceRecord = async () => {
    if (!isPlatform('android') && !isPlatform('ios')) {
      alert('Speech recognition is only available on mobile devices.');
      return;
    }

    if (!isRecording) {
      setIsRecording(true);

      const perm = await SpeechRecognition.requestPermissions();
      if (perm.speechRecognition !== 'granted') {
        alert('Microphone permission is required for speech recognition.');
        setIsRecording(false);
        return;
      }

      try {
        const result = await SpeechRecognition.start({
          language: 'en-US',
          maxResults: 1,
          prompt: 'Speak now',
          partialResults: false,
          popup: true,
        });

        if (result.matches && result.matches.length > 0) {
          setChatMessage(result.matches[0]);
        } else {
          alert('No speech detected. Please try again.');
        }
      } catch (error: unknown) {
        const errorMessage = error instanceof Error ? error.message : String(error);
        alert('Speech recognition error: ' + errorMessage);
      }
      setIsRecording(false);
    } else {
      setIsRecording(false);
      await SpeechRecognition.stop();
    }
  };

<<<<<<< HEAD
  const handleFileUpload = (file: File) => {
    setAttachedFiles(prev => [...prev, file]);
=======
  const handleFileUpload = async () => {
    console.log('File upload clicked');
>>>>>>> c2aea80e
  };

  

  const handleHistoryClick = () => {
    setShowHistoryPopover(true);
  };

<<<<<<< HEAD
  const handleConversationSelect = (conversation: any) => {
=======
  const handleConversationSelect = (conversation: Conversation) => {
>>>>>>> c2aea80e
    console.log('Loading conversation:', conversation.title);
    setShowHistoryPopover(false);
    setIsFullPageChat(true);
  };

  const handleBackToChat = () => {
    setIsFullPageChat(false);
  };


  if (isFullPageChat) {
    return (
      <IonPage>
        <IonContent fullscreen className="fullpage-chat-content">
          <div className="fullpage-chat-container">
            <div className="fullpage-header">
              <IonButton 
                fill="clear" 
                className="back-button"
                onClick={handleBackToChat}
              >
                ← Back
              </IonButton>
              <div className="fullpage-title">
                <img src="logo-white.png" alt="Synapse Logo" style={{width: '20px', height: '20px'}} />
                <span>Synapse AI</span>
              </div>
            </div>
            
            <div className="fullpage-messages">
              <div className="message-container">
                <div className="user-message">
                  <p>Hello, how can I help you today?</p>
                </div>
                <div className="ai-message">
                  <p>I'm here to assist you with any questions or tasks you have. What would you like to work on?</p>
                </div>

                {messages.map((message) => (
                  <div key={message.id} className="message-wrapper">
                    {message.files.length > 0 && (
                      <div className={`${message.isUser ? 'user-files' : 'ai-files'}`}>
                        {message.files.map((file, index) => (
                          <span key={index} className="file-chip">
                            {file.name}
                          </span>
                        ))}
                      </div>
                    )}
                    {message.text && (
                      <div className={`${message.isUser ? 'user-message' : 'ai-message'}`}>
                        <p>{message.text}</p>
                      </div>
                    )}
                  </div>
                ))}
              </div>
            </div>
            
            <div className="fullpage-input-section">
              <div className="fullpage-chat-input">
                <IonTextarea
                  value={chatMessage}
                  onIonInput={(e) => setChatMessage(e.detail.value!)}
                  placeholder="Message Nexus..."
                  rows={1}
                  autoGrow={true}
                  className="fullpage-textarea"
                />
                <div className="fullpage-actions">
                  <IonButton
                    fill="clear"
                    className={`fullpage-action-btn voice-btn ${isRecording ? 'recording' : ''}`}
                    onClick={handleVoiceRecord}
                  >
                    <IonIcon icon={micOutline} slot="icon-only" />
                  </IonButton>
                  {/* <DocumentUploader onFileUpload={handleFileUpload} resetTrigger={resetUploader} /> */}

                  {/* <IonButton
                    fill="clear"
                    className={`fullpage-action-btn send-btn ${chatMessage.trim() ? 'active' : 'inactive'}`}
                    onClick={handleSendMessage}
                    disabled={!chatMessage.trim()}
                  >
                    <IonIcon icon={sendOutline} slot="icon-only" />
                  </IonButton> */}

                  <DocumentUploader onFileUpload={handleFileUpload} resetTrigger={resetUploader} /> 
                  <IonButton
                    fill="clear"
                    // className={`fullpage-action-btn send-btn ${chatMessage.trim() ? 'active' : 'inactive'}`}
                    className={`fullpage-action-btn send-btn ${(chatMessage.trim() || attachedFiles.length > 0) ? 'active' : 'inactive'}`}
                    onClick={handleSendMessage}
                    disabled={!chatMessage.trim() && attachedFiles.length === 0}
                    // disabled={!chatMessage.trim()}
                  >
                    <IonIcon icon={sendOutline} slot="icon-only" />
                  </IonButton>
                </div>
              </div>
            </div>
          </div>
        </IonContent>
      </IonPage>
    );
  }

  return (
    <IonPage>
      <IonContent scrollY={true} className="dashboard-content">
      {/* <IonContent fullscreen className="dashboard-content"> */}
        <div className="dashboard-container">
          {/* Enhanced Greeting Section - Bigger without time */}
          <motion.div
            className="greeting-section-top"
            initial={{ opacity: 0, y: -30 }}
            animate={{ opacity: 1, y: 0 }}
            transition={{ duration: 0.8 }}
          >
            <div className="greeting-card-top">
              <div className="greeting-content-top">
                <div className="greeting-info-top">
                  <motion.div
                    className="ai-pulse-indicator-top"
                    animate={{
                      scale: [1, 1.1, 1],
                      opacity: [0.8, 1, 0.8],
                    }}
                    transition={{
                      duration: 3,
                      repeat: Infinity,
                      ease: "easeInOut",
                    }}
                  >
                    <img src="logo-white.png" alt="Synapse Logo" style={{width: '26px', height: '26px'}} />
                  </motion.div>
                  <div className="greeting-text-content-top">
                    <h2 className="greeting-text-top">{greeting}!</h2>
                    <p className="date-text-top">
                      {currentTime.toLocaleDateString('en-US', {
                        weekday: 'long',
                        month: 'short',
                        day: 'numeric',
                      })}
                    </p>
                  </div>
                </div>
              </div>
            </div>
          </motion.div>

          {/* Four Icons Row */}
          <motion.div
            className="quick-icons-section"
            initial={{ opacity: 0, y: 20 }}
            animate={{ opacity: 1, y: 0 }}
            transition={{ duration: 0.6, delay: 0.2 }}
          >
            <div className="quick-icons-row">
              <IonButton fill="clear" routerLink="/tasks" className="quick-icon-item">
                <div className="quick-icon-content">
                  <IonIcon icon={checkboxOutline} />
                  <span>Tasks</span>
                </div>
              </IonButton>
              <IonButton fill="clear" routerLink="/calendar" className="quick-icon-item">
                <div className="quick-icon-content">
                  <IonIcon icon={calendarOutline} />
                  <span>Calendar</span>
                </div>
              </IonButton>
              <IonButton fill="clear" routerLink="/goals" className="quick-icon-item">
                <div className="quick-icon-content">
                  <IonIcon icon={flagOutline} />
                  <span>Goals</span>
                </div>
              </IonButton>
              <IonButton fill="clear" routerLink="/profile" className="quick-icon-item">
                <div className="quick-icon-content">
                  <IonIcon icon={personOutline} />
                  <span>Profile</span>
                </div>
              </IonButton>
            </div>
          </motion.div>

          {/* Quick Events List - Clean and Minimal */}
          {upcomingEvents.length > 0 && (
            <motion.div
              className="quick-events-section"
              initial={{ opacity: 0, y: 20 }}
              animate={{ opacity: 1, y: 0 }}
              transition={{ duration: 0.6, delay: 0.4 }}
            >
              <div className="events-simple-list">
                {upcomingEvents.slice(0, 2).map((event, index) => (
                  <motion.div
                    key={event.id}
                    className={`event-simple-item ${event.urgent ? 'urgent' : ''}`}
                    initial={{ opacity: 0, x: -20 }}
                    animate={{ opacity: 1, x: 0 }}
                    transition={{ duration: 0.3, delay: index * 0.1 }}
                  >
                    <div className="event-time-simple">
                      <IonIcon icon={timeOutline} />
                      <span>{event.time}</span>
                    </div>
                    <span className="event-title-simple">{event.title}</span>
                    {event.urgent && <div className="urgent-dot" />}
                  </motion.div>
                ))}
              </div>
            </motion.div>
          )}
        </div>

        <div className="chat-footer-sticky">
          <div className="chat-center-container">

        {/* AI Suggestions */}
        <div className="ai-suggestions">
          {suggestions.map((suggestion) => (
            <motion.div
              key={suggestion.id}
              className="suggestion-chip"
              onClick={() => handleSuggestionClick(suggestion.text)}
              whileHover={{ scale: 1.02 }}
              whileTap={{ scale: 0.98 }}
            >
              <IonIcon icon={suggestion.icon} />
              <span>{suggestion.text}</span>
            </motion.div>
          ))}
        </div>

        <div className="chat-input-section" style={{ position: 'relative' }}>
          <IonTextarea
            value={chatMessage}
            onIonInput={(e) => setChatMessage(e.detail.value!)}
            placeholder="How can I assist you today?"
            rows={3}
            className="chat-input-center"
            autoGrow={true}
            style={{ paddingTop: '40px' }}
          />
          <div className="chat-actions-row">
            <div className="left-actions">
              <IonButton
                fill="clear"
                className="action-button history-btn"
                onClick={handleHistoryClick}
                id="history-trigger"
              >
                <IonIcon icon={timeOutline} slot="icon-only" />
              </IonButton>
            </div>
            <div className="middle-actions">
              <IonButton
                fill="clear"
                className={`action-button voice-btn ${isRecording ? 'recording' : ''}`}
                onClick={handleVoiceRecord}
              >
                <IonIcon icon={micOutline} slot="icon-only" />
              </IonButton>
            </div>
            <div className="right-actions">
              <DocumentUploader onFileUpload={handleFileUpload} resetTrigger={resetUploader} />
              <IonButton
                fill="clear"
                className={`action-button send-btn ${chatMessage.trim() ? 'active' : 'inactive'}`}
                onClick={handleSendMessage}
                disabled={!chatMessage.trim()}
              >
                <IonIcon icon={sendOutline} slot="icon-only" />
              </IonButton>
            </div>
          </div>
        </div>
        </div>
        </div>
        {/* History Popover */}
        <IonPopover
          isOpen={showHistoryPopover}
          onDidDismiss={() => setShowHistoryPopover(false)}
          trigger="history-trigger"
          className="history-popover"
        >
          <IonContent className="history-popover-content">
            <div className="history-popover-header">
              <h3>Recent Conversations</h3>
            </div>
            <div className="history-conversation-list">
              {conversations.map((conversation) => (
                <div 
                  key={conversation.id} 
                  className="history-conversation-item"
                  onClick={() => handleConversationSelect(conversation)}
                >
                  <div className="history-conversation-content">
                    <h4 className="history-conversation-title">{conversation.title}</h4>
                    <p className="history-conversation-preview">{conversation.preview}</p>
                  </div>
                  <div className="history-conversation-meta">
                    <span className="history-conversation-time">{conversation.time}</span>
                    <IonIcon icon={chevronForwardOutline} />
                  </div>
                </div>
              ))}
            </div>
          </IonContent>
        </IonPopover>
      </IonContent>
    </IonPage>
  );
};

export default Dashboard;<|MERGE_RESOLUTION|>--- conflicted
+++ resolved
@@ -4,11 +4,6 @@
   IonContent,
   IonPage,
   IonIcon,
-<<<<<<< HEAD
-  IonCard,
-  IonCardContent,
-=======
->>>>>>> c2aea80e
   IonButton,
   IonTextarea,
   IonPopover,
@@ -31,7 +26,6 @@
 import { SpeechRecognition } from '@capacitor-community/speech-recognition';
 import './Dashboard.css';
 
-<<<<<<< HEAD
 
 
 interface Message {
@@ -42,8 +36,6 @@
   timestamp: Date;
 }
 
-=======
->>>>>>> c2aea80e
 interface Conversation {
   id: number;
   title: string;
@@ -51,32 +43,24 @@
   time: string;
 }
 
-<<<<<<< HEAD
 interface Suggestion {
   id: number;
   text: string;
   icon: string;
 }
 
-=======
->>>>>>> c2aea80e
 const Dashboard: React.FC = () => {
   const [greeting, setGreeting] = useState('');
   
   const [currentTime, setCurrentTime] = useState(new Date());
   const [isFullPageChat, setIsFullPageChat] = useState(false);
   const [showHistoryPopover, setShowHistoryPopover] = useState(false);
-<<<<<<< HEAD
   const [resetUploader, setResetUploader] = useState(0);
   const [messages, setMessages] = useState<Message[]>([]);
   const [attachedFiles, setAttachedFiles] = useState<File[]>([]);
-  const [conversations, setConversations] = useState<Conversation[]>([
-=======
   const [isRecording, setIsRecording] = useState(false);
   const [chatMessage, setChatMessage] = useState('');
-
   const [conversations] = useState<Conversation[]>([
->>>>>>> c2aea80e
     { id: 1, title: 'Meeting preparation tips', preview: 'Can you help me prepare for tomorrow\'s...', time: '2h ago' },
     { id: 2, title: 'Travel itinerary planning', preview: 'I need help planning my trip to...', time: '1d ago' },
     { id: 3, title: 'Project deadline management', preview: 'How can I better manage my project...', time: '3d ago' },
@@ -91,6 +75,7 @@
   ]);
 
 
+
   useEffect(() => {
     const hour = new Date().getHours();
     if (hour < 12) setGreeting('Good Morning');
@@ -109,7 +94,6 @@
 
 
   const handleSendMessage = () => {
-<<<<<<< HEAD
 
     if (chatMessage.trim() || attachedFiles.length > 0) {
       const newMessage: Message = {
@@ -122,11 +106,7 @@
       
       setMessages(prev => [...prev, newMessage]);
       setIsFullPageChat(true);
-=======
-    if (chatMessage.trim()) {
-      setIsFullPageChat(true);
       console.log('Sending message:', chatMessage);
->>>>>>> c2aea80e
       setChatMessage('');
       setAttachedFiles([]);
       setResetUploader(prev => prev + 1);
@@ -179,13 +159,8 @@
     }
   };
 
-<<<<<<< HEAD
   const handleFileUpload = (file: File) => {
     setAttachedFiles(prev => [...prev, file]);
-=======
-  const handleFileUpload = async () => {
-    console.log('File upload clicked');
->>>>>>> c2aea80e
   };
 
   
@@ -194,11 +169,7 @@
     setShowHistoryPopover(true);
   };
 
-<<<<<<< HEAD
-  const handleConversationSelect = (conversation: any) => {
-=======
   const handleConversationSelect = (conversation: Conversation) => {
->>>>>>> c2aea80e
     console.log('Loading conversation:', conversation.title);
     setShowHistoryPopover(false);
     setIsFullPageChat(true);
